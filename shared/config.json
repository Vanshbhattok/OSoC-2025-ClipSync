--- conflicted
+++ resolved
@@ -1,15 +1,7 @@
-<<<<<<< HEAD
-
-{
-  "windows_port": 5000,
-  "android_port": 5001,
-  "encryption_key": "your-256-bit-key-here"
-=======
 {
     "local_port": 8080,
     "peer_ip": "192.168.1.1",
     "peer_port": 9000,
     "aes_key": "dGhpcy1pcy1hLXNlY3JldC1rZXktZm9yLWFlcy1rZXk=",
     "iv": "MTIzNDU2Nzg5MDEyMzQ1Ng=="
->>>>>>> a6aa129a
-}+}
